--- conflicted
+++ resolved
@@ -91,17 +91,7 @@
       - npm run build
 
   compile:be:
-<<<<<<< HEAD
-    desc: Runs Packr for static assets
-    sources:
-      - web/dist/*
-      - db/sql/migrations/*
-    generates:
-      - db/sql/db-packr.go
-      - api/api-packr.go
-=======
     desc: Generate the version
->>>>>>> 7c0fed08
     cmds:
       - go run util/version_gen/generator.go {{ if .TAG }}{{ .TAG }}{{ else }}{{ if .SEMAPHORE_VERSION }}{{ .SEMAPHORE_VERSION }}{{ else }}{{ .BRANCH }}-{{ .SHA }}-{{ .TIMESTAMP }}{{ if .DIRTY }}-dirty{{ end }}{{ end }}{{end}}
     vars:

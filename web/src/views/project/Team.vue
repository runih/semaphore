--- conflicted
+++ resolved
@@ -32,12 +32,7 @@
       <v-btn
         color="primary"
         @click="editItem('new')"
-<<<<<<< HEAD
-      >New Team Member
-      </v-btn>
-=======
       >{{ $t('newTeamMember') }}</v-btn>
->>>>>>> 4fef07bd
     </v-toolbar>
 
     <v-data-table
@@ -119,13 +114,8 @@
           width: '50%',
         },
         {
-<<<<<<< HEAD
-          text: 'Role',
+          text: this.$i18n.t('role'),
           value: 'role',
-=======
-          text: this.$i18n.t('admin'),
-          value: 'admin',
->>>>>>> 4fef07bd
         },
         {
           text: this.$i18n.t('actions'),
